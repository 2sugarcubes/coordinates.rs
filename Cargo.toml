--- conflicted
+++ resolved
@@ -2,11 +2,8 @@
 name = "coordinates"
 version = "0.2.0"
 edition = "2021"
-<<<<<<< HEAD
+license = "MIT-0 OR 0BSD"
 repository = "https://github.com/luke-magnusson/coordinates.rs"
-=======
-license = "MIT-0 OR 0BSD"
->>>>>>> 487a8f28
 
 # See more keys and their definitions at https://doc.rust-lang.org/cargo/reference/manifest.html
 
